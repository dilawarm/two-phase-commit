--- conflicted
+++ resolved
@@ -23,13 +23,8 @@
     - go get github.com/go-sql-driver/mysql
     - touch .config
     - echo "root:passord123" > .config
-<<<<<<< HEAD
-    - rm -rf Cargo.lock
-    - nohup /bin/bash runservers & 
-    - sleep 3
-=======
+    - rm Cargo.lock
     - setsid nohup /bin/bash runservers > nohup.out &
->>>>>>> 9345dda3
     - cd test && npm install && npm test
 
 
